# SPDX-FileCopyrightText: 2019-2021 Pynguin Contributors
#
# SPDX-License-Identifier: LGPL-3.0-or-later

[tool.poetry]
name = "pynguin"
version = "0.9.3"
description = "Pynguin is a tool for automated unit test generation for Python"
authors = ["Stephan Lukasczyk <stephan@lukasczyk.me>"]
license = "LGPL-3.0-or-later"
readme = "README.md"
repository = "https://github.com/se2p/pynguin"
documentation = "https://pynguin.readthedocs.io"
keywords = [
    "unit test",
    "random testing",
    "search based",
    "test generation"
]
classifiers = [
    "Development Status :: 3 - Alpha",
    "Environment :: Console",
    "Intended Audience :: Developers",
    "Intended Audience :: Education",
    "Intended Audience :: Science/Research",
    "License :: OSI Approved :: GNU Lesser General Public License v3 or later (LGPLv3+)",
    "Operating System :: MacOS :: MacOS X",
    "Operating System :: Microsoft :: Windows",
    "Operating System :: POSIX :: Linux",
    "Programming Language :: Python :: 3.8",
    "Programming Language :: Python :: 3.9",
    "Topic :: Education :: Testing",
    "Topic :: Software Development :: Testing",
    "Topic :: Software Development :: Testing :: Unit",
    "Typing :: Typed",
]

[tool.poetry.dependencies]
python = "^3.8"
astor = "^0.8.1"
simple-parsing = "^0.0.15"
bytecode = "^0"
typing_inspect = "^0"
jellyfish = "^0"
networkx = {extras = ["pydot"], version = "^2"}
pydot = "^1.4"
rich = "^10.3"
pytest = "^6.2"
<<<<<<< HEAD
=======
Jinja2 = "^3.0.1"
Pygments = "^2.9.0"
>>>>>>> b05fc057
ordered-set = "^4.0.2"

[tool.poetry.dev-dependencies]
coverage = "^5.5"
pytest = "^6.2"
black = {version = "^21.6b0", allow-prereleases = true}
pytest-cov = "^2.12"
pylint = "^2.8"
pytest-sugar = "^0.9"
pytest-picked = "^0.4"
pytest-xdist = "^2.2"
hypothesis = "^6.14"
pytest-mock = "^3.6"
mypy = "^0.910"
isort = {extras = ["pyproject"], version = "^5.8"}
pre-commit = "^2.13"
darglint = "^1.8"
pyupgrade = "^2.19"
bandit = "^1.7"
safety = "^1.10"
sphinx = "^4.0"
sphinx-autodoc-typehints = "^1.12"
flake8 = "^3.9"
pytest-bdd = "^4.0"

[tool.poetry.scripts]
pynguin = "pynguin.cli:main"

[tool.black]
line-length = 88
target_version = ['py38']
include = '\.pyi?$'
exclude = '''

(
  /(
      \.eggs          # exclude a few common directories in the
    | \.git           # root of the project
    | \.pytest_cache
    | \.mypy_cache
    | \.venv
    | _build
    | build
    | dist
    | pynguin.egg-info
  )/
)
'''

[tool.coverage.run]
branch = true
source = ["pynguin", "tests"]
omit = ["tests/fixtures/*"]

[tool.coverage.report]
exclude_lines = [
  "pragma: no cover",
  "def __repr__",
  "def __str__",
  "raise AssertionError",
  "raise NotImplementedError",
  "if __name__ == .__main__.:",
]

[tool.coverage.html]
directory = "cov_html"

[tool.isort]
line_length=88
multi_line_output=3
include_trailing_comma=true
indent='    '

[tool.mypy]
check_untyped_defs = true
ignore_errors = false
ignore_missing_imports = true
strict_optional = true
warn_unused_ignores = true
warn_redundant_casts = true
warn_unused_configs = true

[tool.pytest.ini_options]
minversion = "6.0.0rc1"
# Always using Coverage.py disables debugging.
# addopts = "--cov=pynguin --cov-branch --cov-report html:cov_html --cov-report=term-missing"
testpaths = [
  "tests",
]
# A lot of our own classes start with Test so pytest will pick them up during test collection.
# But they don't actually contains tests, so we set an empty matcher for the class name.
python_classes = ''
bdd_features_base_dir = "tests/features/"

[build-system]
requires = ["poetry-core"]
build-backend = "poetry.core.masonry.api"<|MERGE_RESOLUTION|>--- conflicted
+++ resolved
@@ -46,11 +46,8 @@
 pydot = "^1.4"
 rich = "^10.3"
 pytest = "^6.2"
-<<<<<<< HEAD
-=======
 Jinja2 = "^3.0.1"
 Pygments = "^2.9.0"
->>>>>>> b05fc057
 ordered-set = "^4.0.2"
 
 [tool.poetry.dev-dependencies]
