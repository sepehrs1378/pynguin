--- conflicted
+++ resolved
@@ -262,13 +262,7 @@
         generation_result = algorithm.generate_tests()
         if algorithm.stopping_condition.is_fulfilled():
             _LOGGER.info("Used up all resources (%s).", algorithm.stopping_condition)
-<<<<<<< HEAD
         _LOGGER.info("Stop generating test cases")
-=======
-        _LOGGER.info(
-            "Stop generating sequences using %s", config.configuration.algorithm
-        )
->>>>>>> b05fc057
 
         with Timer(name="Re-execution time", logger=None):
             stat.track_output_variable(
