--- conflicted
+++ resolved
@@ -7,11 +7,7 @@
 """Provides analyses for the subject module, based on the module and its AST."""
 from __future__ import annotations
 
-<<<<<<< HEAD
-import ast
 import copy
-=======
->>>>>>> ea98d0ad
 import dataclasses
 import enum
 import importlib
@@ -265,11 +261,9 @@
         self.__function_data_for_accessibles: dict[
             GenericAccessibleObject, _CallableData
         ] = {}
-<<<<<<< HEAD
         self.__predicted_signatures: dict[
             GenericAccessibleObject, list[GenericCallableAccessibleObject]
         ] = {}
-=======
         self.__inheritance_graph = InheritanceGraph()
 
     @property
@@ -280,7 +274,6 @@
             The inheritance graph.
         """
         return self.__inheritance_graph
->>>>>>> ea98d0ad
 
     @property
     def linenos(self) -> int:
@@ -321,7 +314,6 @@
         self.__accessible_objects_under_test.add(objc)
         self.__function_data_for_accessibles[objc] = data
 
-<<<<<<< HEAD
     def add_predicted_signatures(
         self,
         objc: GenericAccessibleObject,
@@ -335,10 +327,7 @@
         """
         self.__predicted_signatures[objc] = predictions
 
-    def add_modifier(self, type_: type, obj: GenericAccessibleObject) -> None:
-=======
     def add_modifier(self, typ: type, obj: GenericAccessibleObject) -> None:
->>>>>>> ea98d0ad
         """Add a modifier.
 
         A modifier is something that can be used to modify the given type,
@@ -952,6 +941,7 @@
     type_inference_strategy: TypeInferenceStrategy,
     syntax_tree: astroid.Module | None,
     test_cluster: ModuleTestCluster,
+    parsed_modules: list[_ParseResult],
 ) -> None:
 
     # Provide a set of seen modules, classes and functions for fixed-point iteration
@@ -978,6 +968,29 @@
             # i.e., the SUT.
             tree = syntax_tree
 
+            if config.configuration.deeptyper.deeptyper:
+                # Analyze all classes found in the current module
+                __analyse_included_classes(
+                    module=current_module,
+                    root_module_name=root_module.__name__,
+                    type_inference_strategy=type_inference_strategy,
+                    test_cluster=test_cluster,
+                    seen_classes=seen_classes,
+                    syntax_tree=tree,
+                    parsed_modules=parsed_modules,
+                )
+
+                # Analyze all functions found in the current module
+                __analyse_included_functions(
+                    module=current_module,
+                    root_module_name=root_module.__name__,
+                    type_inference_strategy=type_inference_strategy,
+                    test_cluster=test_cluster,
+                    seen_functions=seen_functions,
+                    syntax_tree=tree,
+                    parsed_modules=parsed_modules,
+                )
+
         # Analyze all classes found in the current module
         __analyse_included_classes(
             module=current_module,
@@ -1011,7 +1024,6 @@
     LOGGER.info("Functions: %5i", len(seen_functions))
     LOGGER.info("Classes:   %5i", len(seen_classes))
 
-
 def __analyse_included_classes(
     *,
     module: ModuleType,
@@ -1020,6 +1032,7 @@
     test_cluster: ModuleTestCluster,
     syntax_tree: astroid.Module | None,
     seen_classes: set,
+    parsed_modules: list[_ParseResult] | None = None, 
 ) -> None:
     work_list = list(
         filter(
@@ -1028,11 +1041,27 @@
         )
     )
 
+    predicted_classes = None
+    if config.configuration.deeptyper.deeptyper and len(parsed_modules) > 1:
+        predicted_classes = [list(
+            filter(
+                lambda x: inspect.isclass(x) and not _is_blacklisted(x),
+                vars(parsed_modules[i]).values(),
+            )
+        ) for i in range(1, 6)]
+
     while len(work_list) > 0:
         current = work_list.pop(0)
         if current in seen_classes:
             continue
         seen_classes.add(current)
+
+        if predicted_classes is not None:
+            predictions = [predicted_classes[i].pop(0) for i in range(5)]
+        else:
+            predictions = None
+
+        print("klass:", current.__qualname__, predictions)
 
         __analyse_class(
             class_name=current.__qualname__,
@@ -1041,6 +1070,7 @@
             module_tree=syntax_tree,
             test_cluster=test_cluster,
             add_to_test=current.__module__ == root_module_name,
+            predictions=predictions,
         )
 
         # TODO(fk) apply blacklist on bases?
@@ -1064,14 +1094,35 @@
     test_cluster: ModuleTestCluster,
     syntax_tree: astroid.Module | None,
     seen_functions: set,
+    parsed_modules: list[_ParseResult] | None = None,
 ) -> None:
+
+    predicted_functions = None
+    if config.configuration.deeptyper.deeptyper and len(parsed_modules) > 1:
+        predicted_functions = [list(
+            filter(
+                lambda x: inspect.isfunction(x) and not _is_blacklisted(x),
+                vars(parsed_modules[i]).values(),
+            )
+        ) for i in range(1, 6)]
+
+    function_count = 0
     for current in filter(
         lambda x: inspect.isfunction(x) and not _is_blacklisted(x),
         vars(module).values(),
     ):
         if current in seen_functions:
             continue
+        function_count += 1
         seen_functions.add(current)
+        
+        if predicted_functions is not None:
+            predictions = [predicted_functions[i][function_count] for i in range(5)]
+        else:
+            predictions = None
+
+        print("FUNK:", current.__qualname__, predictions)
+
         __analyse_function(
             func_name=current.__qualname__,
             func=current,
@@ -1079,6 +1130,7 @@
             module_tree=syntax_tree,
             test_cluster=test_cluster,
             add_to_test=current.__module__ == root_module_name,
+            predictions=predictions,
         )
 
 
@@ -1094,73 +1146,15 @@
     # select original module as general one
     parsed_module = parsed_modules[0]
     test_cluster = ModuleTestCluster(linenos=parsed_module.linenos)
-<<<<<<< HEAD
-    predicted_functions = predicted_classes = None
-    if len(parsed_modules) > 1 and config.configuration.deeptyper.deeptyper:
-        # get all predicted functions
-        predicted_functions = [
-            inspect.getmembers(
-                parsed_modules[i].module,
-                function_in_module(parsed_modules[i].module_name),
-            )
-            for i in range(1, 6)
-        ]
-        # get all predicted classes
-        predicted_classes = [
-            inspect.getmembers(
-                parsed_modules[i].module, class_in_module(parsed_modules[i].module_name)
-            )
-            for i in range(1, 6)
-        ]
-
-    for i, (func_name, func) in enumerate(
-        inspect.getmembers(
-            parsed_module.module, function_in_module(parsed_module.module_name)
-        )
-    ):
-        # extract according predictions
-        func_predictions = None
-        if predicted_functions is not None:
-            func_predictions = [predicted_functions[j][i][1] for j in range(5)]
-        __analyse_function(
-            func_name=func_name,
-            func=func,
-            type_inference_strategy=parsed_module.type_inference_strategy,
-            syntax_tree=parsed_module.syntax_tree,
-            test_cluster=test_cluster,
-            add_to_test=True,
-            predictions=func_predictions,
-        )
-
-    for i, (class_name, class_) in enumerate(
-        inspect.getmembers(
-            parsed_module.module, class_in_module(parsed_module.module_name)
-        )
-    ):
-        # extract according predictions
-        class_predictions = None
-        if predicted_functions is not None:
-            class_predictions = [predicted_classes[j][i][1] for j in range(5)]
-        __analyse_class(
-            class_name=class_name,
-            class_=class_,
-            type_inference_strategy=parsed_module.type_inference_strategy,
-            syntax_tree=parsed_module.syntax_tree,
-            test_cluster=test_cluster,
-            add_to_test=True,
-            predictions=class_predictions,
-        )
-
-=======
->>>>>>> ea98d0ad
+
     __resolve_dependencies(
         root_module=parsed_module.module,
         type_inference_strategy=parsed_module.type_inference_strategy,
         syntax_tree=parsed_module.syntax_tree,
         test_cluster=test_cluster,
+        parsed_modules=parsed_modules,
     )
     return test_cluster
-
 
 def generate_test_cluster(
     module_name: str,
