#  This file is part of Pynguin.
#
#  SPDX-FileCopyrightText: 2019–2022 Pynguin Contributors
#
#  SPDX-License-Identifier: LGPL-3.0-or-later
#
"""Contains all code related to test-case execution."""
from __future__ import annotations

import ast
import contextlib
import inspect
import logging
import os
import sys
import threading
from abc import abstractmethod
from dataclasses import dataclass, field
from importlib import reload
from math import inf
from queue import Empty, Queue
from types import BuiltinFunctionType, BuiltinMethodType, ModuleType
from typing import TYPE_CHECKING, Any, Callable, TypeVar, Union

import pytest
from bytecode import BasicBlock, CellVar, Compare, FreeVar
from jellyfish import levenshtein_distance
from opcode import opname
from ordered_set import OrderedSet

import pynguin.assertion.assertion as ass
import pynguin.assertion.assertion_to_ast as ass_to_ast
import pynguin.testcase.statement_to_ast as stmt_to_ast
import pynguin.utils.namingscope as ns
import pynguin.utils.opcodes as op
from pynguin.instrumentation.instrumentation import (
    ArtificialInstr,
    CheckedCoverageInstrumentation,
    CodeObjectMetaData,
    InstrumentationTransformer,
    PredicateMetaData,
)
from pynguin.utils.type_utils import (
    given_exception_matches,
    is_bytes,
    is_numeric,
    is_string,
)

immutable_types = [int, float, complex, str, tuple, frozenset, bytes]

if TYPE_CHECKING:
    import pynguin.assertion.assertion_trace as at
    import pynguin.testcase.statement as stmt
    import pynguin.testcase.testcase as tc
    import pynguin.testcase.variablereference as vr


class ExecutionContext:
    """Contains information required in the context of an execution.
    e.g. the used variables, modules and
    the AST representation of the statements that should be executed."""

    def __init__(self, module_provider: ModuleProvider) -> None:
        """Create a new execution context.

        Args:
            module_provider: The used module provider
        """
        self._module_provider = module_provider
        self._local_namespace: dict[str, Any] = {}
        self._variable_names = ns.NamingScope()
        self._module_aliases = ns.NamingScope(
            prefix="module", new_name_callback=self._add_new_module_alias
        )
        self._global_namespace: dict[str, ModuleType] = {}

    @property
    def local_namespace(self) -> dict[str, Any]:
        """The local namespace.

        Returns:
            The local namespace
        """
        return self._local_namespace

    @property
    def module_aliases(self) -> ns.NamingScope:
        """The module aliases

        Returns:
            A naming scope that maps the used modules to their alias.
        """
        return self._module_aliases

    def get_reference_value(self, reference: vr.Reference) -> Any:
        """Resolve the given reference in this execution context.

        Args:
            reference: The reference to resolve.

        Raises:
            ValueError: If the root of the reference can not be resolved.

        Returns:
            The value that is resolved.
        """
        root, *attrs = reference.get_names(self._variable_names, self._module_aliases)
        if root in self._local_namespace:
            # Check local namespace first
            res = self._local_namespace[root]
        elif root in self._global_namespace:
            # Check global namespace after
            res = self._global_namespace[root]
        else:
            # Root name is not defined?
            raise ValueError("Root not found in this context: " + root)
        for attr in attrs:
            res = getattr(res, attr)
        return res

    @property
    def global_namespace(self) -> dict[str, ModuleType]:
        """The global namespace.

        Returns:
            The global namespace
        """
        return self._global_namespace

    def executable_statement_node(
        self,
        statement: stmt.Statement,
    ) -> tuple[ast.stmt, ast.Module]:
        """Transforms the given statement in an executable ast node.

        Args:
            statement: The statement that should be converted.

        Returns:
            An executable ast node.
        """
        stmt_visitor = stmt_to_ast.StatementToAstVisitor(
            self._module_aliases, self._variable_names
        )
        statement.accept(stmt_visitor)
        ast_stmt = stmt_visitor.ast_node
        return ast_stmt, ExecutionContext._wrap_node_in_module(ast_stmt)

    def executable_assertion_node(
        self, assertion: ass.Assertion, statement_node: ast.stmt
    ) -> ast.Module:
        """Transforms the given assertion in an executable ast node.

        Args:
            assertion: The assertion that should be converted.
            statement_node: The ast node of the statement for the assertion.

        Returns:
            An executable ast node.
        """
        common_modules: set[str] = set()
        ass_visitor = ass_to_ast.PyTestAssertionToAstVisitor(
            self._variable_names, self._module_aliases, common_modules, statement_node
        )
        assertion.accept(ass_visitor)
        return ExecutionContext._wrap_node_in_module(ass_visitor.nodes[1])

    @staticmethod
    def _wrap_node_in_module(node: ast.stmt) -> ast.Module:
        """Wraps the given node in a module, such that it can be executed.

        Args:
            node: The node to wrap

        Returns:
            The module wrapping the nodes
        """
        ast.fix_missing_locations(node)
        return ast.Module(body=[node], type_ignores=[])

    def _add_new_module_alias(self, module_name: str, alias: str) -> None:
        self._global_namespace[alias] = self._module_provider.get_module(module_name)


class ExecutionObserver:
    """An Observer that can be used to observe statement execution"""

    @abstractmethod
    def before_test_case_execution(self, test_case: tc.TestCase):
        """Called before test case execution.

        Args:
            test_case: The test cases that will be executed.
        """

    @abstractmethod
    def after_test_case_execution(
        self, test_case: tc.TestCase, result: ExecutionResult
    ):
        """Called after test case execution.

        Args:
            test_case: The test cases that will be executed
            result: The execution result
        """

    @abstractmethod
    def before_statement_execution(
        self, statement: stmt.Statement, exec_ctx: ExecutionContext
    ):
        """Called before a statement is executed.

        Args:
            statement: the statement about to be executed.
            exec_ctx: the current execution context.
        """

    @abstractmethod
    def after_statement_execution(
        self,
        statement: stmt.Statement,
        exec_ctx: ExecutionContext,
        exception: Exception | None = None,
    ) -> None:
        """
        Called after a statement was executed.

        Args:
            statement: the statement that was executed.
            exec_ctx: the current execution context.
            exception: the exception that was thrown, if any.
        """


class ReturnTypeObserver(ExecutionObserver):
    """Observes the runtime types seen during execution."""

    def __init__(self):
        self._return_type_trace: dict[int, type] = {}

    def before_test_case_execution(self, test_case: tc.TestCase):
        self._return_type_trace.clear()

    def after_test_case_execution(
        self, test_case: tc.TestCase, result: ExecutionResult
    ):
        result.store_return_types(dict(self._return_type_trace))

    def before_statement_execution(
        self, statement: stmt.Statement, exec_ctx: ExecutionContext
    ):
        pass  # not relevant

    def after_statement_execution(
        self,
        statement: stmt.Statement,
        exec_ctx: ExecutionContext,
        exception: Exception | None = None,
    ) -> None:
        if (
            exception is None
            and (ret_val := statement.ret_val) is not None
            and not ret_val.is_none_type()
        ):
            self._return_type_trace[statement.get_position()] = type(
                exec_ctx.get_reference_value(ret_val)
            )


class ExecutionResult:
    """Result of an execution."""

    def __init__(self, timeout: bool = False) -> None:
        self._exceptions: dict[int, Exception] = {}
        self._assertion_traces: dict[type, at.AssertionTrace] = {}
        self._execution_trace: ExecutionTrace | None = None
        self._timeout = timeout
        self._return_type_trace: dict[int, type] = {}

    @property
    def timeout(self) -> bool:
        """Did a timeout occur during the execution?

        Returns:
            True, if a timeout occurred.
        """
        return self._timeout

    @property
    def return_type_trace(self) -> dict[int, type]:
        """Provide the stored type trace.

        Returns:
            The observed return types per statement.
            Not every statement index may have an entry.
        """
        return self._return_type_trace

    @property
    def exceptions(self) -> dict[int, Exception]:
        """Provide a map of statements indices that threw an exception.

        Returns:
             A map of statement indices to their raised exception
        """
        return self._exceptions

    @property
    def assertion_traces(self) -> dict[type, at.AssertionTrace]:
        """Provides the gathered state traces.

        Returns:
            the gathered output traces.

        """
        return self._assertion_traces

    @property
    def execution_trace(self) -> ExecutionTrace:
        """The trace for this execution.

        Returns:
            The execution race
        """
        assert self._execution_trace, "No trace provided"
        return self._execution_trace

    @execution_trace.setter
    def execution_trace(self, trace: ExecutionTrace) -> None:
        """Set new trace.

        Args:
            trace: The new execution trace
        """
        self._execution_trace = trace

    def add_assertion_trace(self, trace_type: type, trace: at.AssertionTrace) -> None:
        """Add the given trace to the recorded assertion traces.

        Args:
            trace_type: the type of trace.
            trace: the trace to store.

        """
        self._assertion_traces[trace_type] = trace

    def has_test_exceptions(self) -> bool:
        """Returns true if any exceptions were thrown during the execution.

        Returns:
            Whether the test has exceptions
        """
        return bool(self._exceptions)

    def report_new_thrown_exception(self, stmt_idx: int, ex: Exception) -> None:
        """Report an exception that was thrown during execution.

        Args:
            stmt_idx: the index of the statement, that caused the exception
            ex: the exception
        """
        self._exceptions[stmt_idx] = ex

    def get_first_position_of_thrown_exception(self) -> int | None:
        """Provide the index of the first thrown exception or None.

        Returns:
            The index of the first thrown exception, if any
        """
        if self.has_test_exceptions():
            return min(self._exceptions.keys())
        return None

    def store_return_types(self, return_types: dict[int, type]) -> None:
        """Report that the statement with the given stmt_idx has type tp_.

        Args:
            return_types: The observed types for each statement index.
        """
        self._return_type_trace = return_types

    def delete_statement_data(self, deleted_statements: set[int]) -> None:
        """It may happen that the test case is modified after execution, for example,
        by removing unused primitives. We have to update the execution result to reflect
        this, otherwise the indexes maybe wrong.

        Args:
            deleted_statements: The indexes of the deleted statements
        """
        self._return_type_trace = ExecutionResult.shift_dict(
            self._return_type_trace, deleted_statements
        )
        self._exceptions = ExecutionResult.shift_dict(
            self._exceptions, deleted_statements
        )

    T = TypeVar("T")

    @staticmethod
    def shift_dict(to_shift: dict[int, T], deleted_indexes: set[int]) -> dict[int, T]:
        """Shifts the entries in the given dictionary by computing their new positions
        after the given statements were deleted.

        Args:
            to_shift: The dict to shift
            deleted_indexes: A set of deleted statement indexes.

        Returns:
            The shifted dict
        """
        # Count how many statements were deleted up to a given point
        shifts = {}
        delta = 0
        for idx in range(max(to_shift.keys(), default=0) + 1):
            if idx in deleted_indexes:
                delta += 1
            shifts[idx] = delta

        # Shift all indexes accordingly
        shifted = {}
        for stmt_idx, value in to_shift.items():
            if stmt_idx not in deleted_indexes:
                shifted[stmt_idx - shifts[stmt_idx]] = value
        return shifted

    def __str__(self) -> str:
        return (
            f"ExecutionResult(exceptions: {self._exceptions}, "
            + f"trace: {self._execution_trace})"
        )

    def __repr__(self) -> str:
        return self.__str__()


@dataclass
class ExecutionTrace:  # pylint: disable=too-many-instance-attributes
    """Stores trace information about the execution."""

    _logger = logging.getLogger(__name__)

    executed_code_objects: OrderedSet[int] = field(default_factory=OrderedSet)
    executed_predicates: dict[int, int] = field(default_factory=dict)
    true_distances: dict[int, float] = field(default_factory=dict)
    false_distances: dict[int, float] = field(default_factory=dict)
    covered_line_ids: OrderedSet[int] = field(default_factory=OrderedSet)
    executed_instructions: list[ExecutedInstruction] = field(default_factory=list)
    existing_assertions: list[TracedAssertion] = field(default_factory=list)

    def merge(self, other: ExecutionTrace) -> None:
        """Merge the values from the other execution trace.

        Args:
            other: Merges the other traces into this trace
        """
        self.executed_code_objects.update(other.executed_code_objects)
        for key, value in other.executed_predicates.items():
            self.executed_predicates[key] = self.executed_predicates.get(key, 0) + value
        self._merge_min(self.true_distances, other.true_distances)
        self._merge_min(self.false_distances, other.false_distances)
        self.covered_line_ids.update(other.covered_line_ids)
        self.executed_instructions = other.executed_instructions
        self.existing_assertions.extend(other.existing_assertions)

    @staticmethod
    def _merge_min(target: dict[int, float], source: dict[int, float]) -> None:
        """Merge source into target. Minimum value wins.

        Args:
            target: the target to merge the values in
            source: the source of the merge
        """
        for key, value in source.items():
            target[key] = min(target.get(key, inf), value)

    def add_instruction(  # pylint: disable=too-many-arguments
        self,
        module: str,
        code_object_id: int,
        node_id: int,
        opcode: int,
        lineno: int,
        offset: int,
    ) -> None:
        """Creates a new ExecutedInstruction object and adds it to the trace.

        Args:
            module: File name of the module containing the instruction
            code_object_id: code object containing the instruction
            node_id: the node of the code object containing the instruction
            opcode: the opcode of the instruction
            lineno: the line number of the instruction
            offset: the offset of the instruction
        """
        executed_instr = ExecutedInstruction(
            module, code_object_id, node_id, opcode, None, lineno, offset
        )
        self.executed_instructions.append(executed_instr)

    def add_memory_instruction(  # pylint: disable=too-many-arguments
        self,
        module: str,
        code_object_id: int,
        node_id: int,
        opcode: int,
        lineno: int,
        offset: int,
        arg_name: str,
        arg_address: int,
        is_mutable_type: bool,
        object_creation: bool,
    ) -> None:
        """Creates a new ExecutedMemoryInstruction object and adds it to the trace.

        Args:
            module: File name of the module containing the instruction
            code_object_id: code object containing the instruction
            node_id: the node of the code object containing the instruction
            opcode: the opcode of the instruction
            lineno: the line number of the instruction
            offset: the offset of the instruction
            arg_name: the name of the argument
            arg_address: the memory address of the argument
            is_mutable_type: if the argument is mutable
            object_creation: if the instruction creates the object used
        """
        executed_instr = ExecutedMemoryInstruction(
            module,
            code_object_id,
            node_id,
            opcode,
            arg_name,
            lineno,
            offset,
            arg_address,
            is_mutable_type,
            object_creation,
        )
        self.executed_instructions.append(executed_instr)

    def add_attribute_instruction(  # pylint: disable=too-many-arguments
        self,
        module: str,
        code_object_id: int,
        node_id: int,
        opcode: int,
        lineno: int,
        offset: int,
        attr_name: str,
        src_address: int,
        arg_address: int,
        is_mutable_type: bool,
    ) -> None:
        """Creates a new ExecutedAttributeInstruction object and
        adds it to the trace.

        Args:
            module: File name of the module containing the instruction
            code_object_id: code object containing the instruction
            node_id: the node of the code object containing the instruction
            opcode: the opcode of the instruction
            lineno: the line number of the instruction
            offset: the offset of the instruction
            attr_name: the name of the accessed attribute
            src_address: the memory address of the attribute
            arg_address: the memory address of the argument
            is_mutable_type: if the attribute is mutable
        """
        executed_instr = ExecutedAttributeInstruction(
            module,
            code_object_id,
            node_id,
            opcode,
            attr_name,
            lineno,
            offset,
            src_address,
            arg_address,
            is_mutable_type,
        )
        self.executed_instructions.append(executed_instr)

    def add_jump_instruction(  # pylint: disable=too-many-arguments
        self,
        module: str,
        code_object_id: int,
        node_id: int,
        opcode: int,
        lineno: int,
        offset: int,
        target_id: int,
    ) -> None:
        """Creates a new ExecutedControlInstruction object and adds it to the trace.

        Args:
            module: File name of the module containing the instruction
            code_object_id: code object containing the instruction
            node_id: the node of the code object containing the instruction
            opcode: the opcode of the instruction
            lineno: the line number of the instruction
            offset: the offset of the instruction
            target_id: the target offset to jump to
        """
        executed_instr = ExecutedControlInstruction(
            module, code_object_id, node_id, opcode, target_id, lineno, offset
        )
        self.executed_instructions.append(executed_instr)

    def add_call_instruction(  # pylint: disable=too-many-arguments
        self,
        module: str,
        code_object_id: int,
        node_id: int,
        opcode: int,
        lineno: int,
        offset: int,
        arg: int,
    ) -> None:
        """Creates a new ExecutedCallInstruction object and adds it to the trace.

        Args:
            module: File name of the module containing the instruction
            code_object_id: code object containing the instruction
            node_id: the node of the code object containing the instruction
            opcode: the opcode of the instruction
            lineno: the line number of the instruction
            offset: the offset of the instruction
            arg: the argument to the instruction
        """
        executed_instr = ExecutedCallInstruction(
            module, code_object_id, node_id, opcode, arg, lineno, offset
        )

        self.executed_instructions.append(executed_instr)

    def add_return_instruction(  # pylint: disable=too-many-arguments
        self,
        module: str,
        code_object_id: int,
        node_id: int,
        opcode: int,
        lineno: int,
        offset: int,
    ) -> None:
        """Creates a new ExecutedReturnInstruction object and adds it to the trace.

        Args:
            module: File name of the module containing the instruction
            code_object_id: code object containing the instruction
            node_id: the node of the code object containing the instruction
            opcode: the opcode of the instruction
            lineno: the line number of the instruction
            offset: the offset of the instruction
        """
        executed_instr = ExecutedReturnInstruction(
            module, code_object_id, node_id, opcode, None, lineno, offset
        )

        self.executed_instructions.append(executed_instr)


@dataclass
class LineMetaData:
    """Stores meta data of a line."""

    # id of the code object where the line is first defined
    code_object_id: int

    # name of the file containing a line
    file_name: str

    # Line number where the predicate is defined.
    line_number: int

    def __hash__(self):
        # code object id is not checked since file
        # and line number are the unique identifiers
        return 31 + self.line_number + hash(self.file_name)

    def __eq__(self, other: Any) -> bool:
        if self is other:
            return True
        if not isinstance(other, LineMetaData):
            return False
        # code object id is not checked since file
        # and line number are the unique identifiers
        return (
            self.line_number == other.line_number and self.file_name == other.file_name
        )


@dataclass
class KnownData:
    """Contains known code objects and predicates.
    FIXME(fk) better class name...
    """

    # Maps all known ids of Code Objects to meta information
    existing_code_objects: dict[int, CodeObjectMetaData] = field(default_factory=dict)

    # Stores which of the existing code objects do not contain a branch, i.e.,
    # they do not contain a predicate. Every code object is initially seen as
    # branch-less until a predicate is registered for it.
    branch_less_code_objects: OrderedSet[int] = field(default_factory=OrderedSet)

    # Maps all known ids of predicates to meta information
    existing_predicates: dict[int, PredicateMetaData] = field(default_factory=dict)

    # stores which line id represents which line in which file
    existing_lines: dict[int, LineMetaData] = field(default_factory=dict)


# pylint: disable=too-many-public-methods, too-many-instance-attributes
class ExecutionTracer:
    """Tracks branch distances and covered statements during execution.
    The results are stored in an execution trace."""

    _logger = logging.getLogger(__name__)

    # Contains static information about how branch distances
    # for certain op codes should be computed.
    # The returned tuple for each computation is (true distance, false distance).
    # pylint: disable=arguments-out-of-order
    _DISTANCE_COMPUTATIONS: dict[Compare, Callable[[Any, Any], tuple[float, float]]] = {
        Compare.EQ: lambda val1, val2: (
            _eq(val1, val2),
            _neq(val1, val2),
        ),
        Compare.NE: lambda val1, val2: (
            _neq(val1, val2),
            _eq(val1, val2),
        ),
        Compare.LT: lambda val1, val2: (
            _lt(val1, val2),
            _le(val2, val1),
        ),
        Compare.LE: lambda val1, val2: (
            _le(val1, val2),
            _lt(val2, val1),
        ),
        Compare.GT: lambda val1, val2: (
            _lt(val2, val1),
            _le(val1, val2),
        ),
        Compare.GE: lambda val1, val2: (
            _le(val2, val1),
            _lt(val1, val2),
        ),
        Compare.IN: lambda val1, val2: (
            _in(val1, val2),
            _nin(val1, val2),
        ),
        Compare.NOT_IN: lambda val1, val2: (
            _nin(val1, val2),
            _in(val1, val2),
        ),
        Compare.IS: lambda val1, val2: (
            _is(val1, val2),
            _isn(val1, val2),
        ),
        Compare.IS_NOT: lambda val1, val2: (
            _isn(val1, val2),
            _is(val1, val2),
        ),
    }

    def __init__(self) -> None:
        self._known_data = KnownData()
        # Contains the trace information that is generated when a module is imported
        self._import_trace = ExecutionTrace()
        self._init_trace()
        self._enabled = True
        self._current_thread_identifier: int | None = None
        self._setup: bool = False
        self._known_object_addresses: set[int] = set()
        self._assertion_stack_counter = 0
        self._test_id = ""
        self._module_name = ""
        self._traced_assertions: list[TracedAssertion] = []

    @property
    def current_thread_identifier(self) -> int | None:
        """Get the current thread identifier.

        Returns:
            The current thread identifier
        """
        return self._current_thread_identifier

    @current_thread_identifier.setter
    def current_thread_identifier(self, current: int) -> None:
        """Set the current thread identifier. Tracing calls from any other thread
        are ignored.

        Args:
            current: the current thread
        """
        self._current_thread_identifier = current

    @property
    def import_trace(self) -> ExecutionTrace:
        """The trace that was generated when the SUT was imported.

        Returns:
            The execution trace after executing the import statements
        """
        copied = ExecutionTrace()
        copied.merge(self._import_trace)
        return copied

    @property
    def module_name(self) -> str:
        """Returns the name of the module that was tested during the trace.

        Returns:
            The name of the module that was tested during the trace.
        """
        return self._module_name

    @module_name.setter
    def module_name(self, module_name: str) -> None:
        """Sets the module name for the trace.

        Args:
            module_name: the new set module name
        """
        self._module_name = module_name

    def get_known_data(self) -> KnownData:
        """Provide known data.

        Returns:
            The known data about the execution
        """
        return self._known_data

    def reset(self) -> None:
        """Resets everything.

        Should be called before instrumentation. Clears all data, so we can handle a
        reload of the SUT.
        """
        self._known_data = KnownData()
        self._import_trace = ExecutionTrace()
        self._init_trace()

    def store_import_trace(self) -> None:
        """Stores the current trace as the import trace.

        Should only be done once, after a module was loaded. The import trace will be
        merged into every subsequently recorded trace.
        """
        self._import_trace = self._trace
        self._init_trace()

    def _init_trace(self) -> None:
        """Create a new trace that only contains the trace data from the import."""
        new_trace = ExecutionTrace()
        new_trace.merge(self._import_trace)
        self._trace = new_trace

    def _is_disabled(self) -> bool:
        """Should we track anything?

        We might have to disable tracing, e.g. when calling __eq__ ourselves.
        Otherwise, we create an endless recursion.

        Returns:
            Whether we should track anything
        """
        return not self._enabled

    def enable(self) -> None:
        """Enable tracing."""
        self._enabled = True

    def disable(self) -> None:
        """Disable tracing."""
        self._enabled = False

    def get_trace(self) -> ExecutionTrace:
        """Get the trace with the current information.

        Returns:
            The current execution trace
        """
        return self._trace

    def clear_trace(self) -> None:
        """Clear trace."""
        self._init_trace()

    def register_code_object(self, meta: CodeObjectMetaData) -> int:
        """Declare that a code object exists.

        Args:
            meta: the code objects existing

        Returns:
            the id of the code object, which can be used to identify the object
            during instrumentation.
        """
        code_object_id = len(self._known_data.existing_code_objects)
        self._known_data.existing_code_objects[code_object_id] = meta
        self._known_data.branch_less_code_objects.add(code_object_id)
        return code_object_id

    def executed_code_object(self, code_object_id: int) -> None:
        """Mark a code object as executed.

        This means, that the routine which refers to this code object was at least
        called once.

        Args:
            code_object_id: the code object id to mark
        """
        if threading.current_thread().ident != self._current_thread_identifier:
            return

        assert (
            code_object_id in self._known_data.existing_code_objects
        ), "Cannot trace unknown code object"
        self._trace.executed_code_objects.add(code_object_id)

    def register_predicate(self, meta: PredicateMetaData) -> int:
        """Declare that a predicate exists.

        Args:
            meta: Meta data about the predicates

        Returns:
            the id of the predicate, which can be used to identify the predicate
            during instrumentation.
        """
        predicate_id = len(self._known_data.existing_predicates)
        self._known_data.existing_predicates[predicate_id] = meta
        self._known_data.branch_less_code_objects.discard(meta.code_object_id)
        return predicate_id

    def executed_compare_predicate(
        self, value1, value2, predicate: int, cmp_op: Compare
    ) -> None:
        """A predicate that is based on a comparison was executed.

        Args:
            value1: the first value
            value2: the second value
            predicate: the predicate identifier
            cmp_op: the compare operation
        """
        if threading.current_thread().ident != self._current_thread_identifier:
            return

        if self._is_disabled():
            return

        try:
            self.disable()
            assert (
                predicate in self._known_data.existing_predicates
            ), "Cannot trace unknown predicate"
            distance_true, distance_false = ExecutionTracer._DISTANCE_COMPUTATIONS[
                cmp_op
            ](value1, value2)

            self._update_metrics(distance_false, distance_true, predicate)
        finally:
            self.enable()

    def executed_bool_predicate(self, value, predicate: int) -> None:
        """A predicate that is based on a boolean value was executed.

        Args:
            value: the value
            predicate: the predicate identifier
        """
        if threading.current_thread().ident != self._current_thread_identifier:
            return

        if self._is_disabled():
            return

        try:
            self.disable()
            assert (
                predicate in self._known_data.existing_predicates
            ), "Cannot trace unknown predicate"
            distance_true = 0.0
            distance_false = 0.0
            if value:
                distance_false = 1.0
            else:
                distance_true = 1.0

            self._update_metrics(distance_false, distance_true, predicate)
        finally:
            self.enable()

    def executed_exception_match(self, err, exc, predicate: int):
        """A predicate that is based on exception matching was executed.

        Args:
            err: The raised exception
            exc: The matching condition
            predicate: the predicate identifier
        """
        if threading.current_thread().ident != self._current_thread_identifier:
            return

        if self._is_disabled():
            return

        try:
            self.disable()
            assert (
                predicate in self._known_data.existing_predicates
            ), "Cannot trace unknown predicate"
            distance_true = 0.0
            distance_false = 0.0
            if given_exception_matches(err, exc):
                distance_false = 1.0
            else:
                distance_true = 1.0

            self._update_metrics(distance_false, distance_true, predicate)
        finally:
            self.enable()

    def track_line_visit(self, line_id: int) -> None:
        """Tracks the visit of a line.

        Args:
            line_id: the if of the line that was visited
        """
        if threading.current_thread().ident != self._current_thread_identifier:
            return

        if self._is_disabled():
            return

        self._trace.covered_line_ids.add(line_id)

    def register_line(
        self, code_object_id: int, file_name: str, line_number: int
    ) -> int:
        """Tracks the existence of a line.

        Args:
            code_object_id: The id of the code object that contains the line
            file_name: The file in which the statement is
            line_number: The line of the statement to track

        Returns:
            the id of the registered line
        """
        line_meta = LineMetaData(code_object_id, file_name, line_number)
        if line_meta not in self._known_data.existing_lines.values():
            line_id = len(self._known_data.existing_lines)
            self._known_data.existing_lines[line_id] = line_meta
        else:
            index = list(self._known_data.existing_lines.values()).index(line_meta)
            line_id = list(self._known_data.existing_lines.keys())[index]
        return line_id

    def _update_metrics(
        self, distance_false: float, distance_true: float, predicate: int
    ):
        assert (
            predicate in self._known_data.existing_predicates
        ), "Cannot update unknown predicate"
        assert distance_true >= 0.0, "True distance cannot be negative"
        assert distance_false >= 0.0, "False distance cannot be negative"
        assert (distance_true == 0.0) ^ (
            distance_false == 0.0
        ), "Exactly one distance must be 0.0, i.e., one branch must be taken."
        self._trace.executed_predicates[predicate] = (
            self._trace.executed_predicates.get(predicate, 0) + 1
        )
        self._trace.true_distances[predicate] = min(
            self._trace.true_distances.get(predicate, inf), distance_true
        )
        self._trace.false_distances[predicate] = min(
            self._trace.false_distances.get(predicate, inf), distance_false
        )

    def track_generic(  # pylint: disable=too-many-arguments
        self,
        module: str,
        code_object_id: int,
        node_id: int,
        opcode: int,
        lineno: int,
        offset: int,
    ) -> None:
        """Track a generic instruction inside the trace.

        Note: This method is referenced by name in the instrumentation
        for checked coverage. To avoid circular imports, the name is simply written
        as string, so if this method is renamed, please adjust the string in the
        instrumentation. Otherwise, the checked coverage instrumentation breaks!

        Args:
            module: File name of the module containing the instruction
            code_object_id: code object containing the instruction
            node_id: the node of the code object containing the instruction
            opcode: the opcode of the instruction
            lineno: the line number of the instruction
            offset: the offset of the instruction
        """
        self._trace.add_instruction(
            module, code_object_id, node_id, opcode, lineno, offset
        )

    def track_memory_access(  # pylint: disable=too-many-arguments
        self,
        module: str,
        code_object_id: int,
        node_id: int,
        opcode: int,
        lineno: int,
        offset: int,
        arg: Union[str, CellVar, FreeVar],
        arg_address: int,
        arg_type: type,
    ) -> None:
        """Track a memory access instruction in the trace.

        Note: This method is referenced by name in the instrumentation
        for checked coverage. To avoid circular imports, the name is simply written
        as string, so if this method is renamed, please adjust the string in the
        instrumentation. Otherwise, the checked coverage instrumentation breaks!

        Args:
            module: File name of the module containing the instruction
            code_object_id: code object containing the instruction
            node_id: the node of the code object containing the instruction
            opcode: the opcode of the instruction
            lineno: the line number of the instruction
            offset: the offset of the instruction
            arg: the used variable
            arg_address: the memory address of the variable
            arg_type: the type of the variable

        Raises:
            ValueError: when no argument is given
        """
        if not arg:
            if opcode != op.IMPORT_NAME:  # IMPORT_NAMEs may not have an argument
                raise ValueError("A memory access instruction must have an argument")
        if isinstance(arg, (CellVar, FreeVar)):
            arg = arg.name

        # Determine if this is a mutable type
        mutable_type = True
        if arg_type in immutable_types:
            mutable_type = False

        # Determine if this is a definition of a completely new object
        # (required later during slicing)
        object_creation = False
        if arg_address and arg_address not in self._known_object_addresses:
            object_creation = True
            self._known_object_addresses.add(arg_address)

        self._trace.add_memory_instruction(
            module,
            code_object_id,
            node_id,
            opcode,
            lineno,
            offset,
            arg,
            arg_address,
            mutable_type,
            object_creation,
        )

    def track_attribute_access(  # pylint: disable=too-many-arguments
        self,
        module: str,
        code_object_id: int,
        node_id: int,
        opcode: int,
        lineno: int,
        offset: int,
        attr_name: str,
        src_address: int,
        arg_address: int,
        arg_type: type,
    ) -> None:
        """Track an attribute access instruction in the trace.

        Note: This method is referenced by name in the instrumentation
        for checked coverage. To avoid circular imports, the name is simply written
        as string, so if this method is renamed, please adjust the string in the
        instrumentation. Otherwise, the checked coverage instrumentation breaks!

        Args:
            module: File name of the module containing the instruction
            code_object_id: code object containing the instruction
            node_id: the node of the code object containing the instruction
            opcode: the opcode of the instruction
            lineno: the line number of the instruction
            offset: the offset of the instruction
            attr_name: the name of the accessed attribute
            src_address: the memory address of the attribute
            arg_address: the memory address of the argument
            arg_type: the type of argument
        """

        # Different built-in methods and functions often have the same address when
        # accessed sequentially.
        # The address is not recorded in such cases.
        if arg_type is BuiltinMethodType or arg_type is BuiltinFunctionType:
            arg_address = -1

        # Determine if this is a mutable type
        mutable_type = True
        if arg_type in immutable_types:
            mutable_type = False

        self._trace.add_attribute_instruction(
            module,
            code_object_id,
            node_id,
            opcode,
            lineno,
            offset,
            attr_name,
            src_address,
            arg_address,
            mutable_type,
        )

    def track_jump(  # pylint: disable=too-many-arguments
        self,
        module: str,
        code_object_id: int,
        node_id: int,
        opcode: int,
        lineno: int,
        offset: int,
        target_id: int,
    ) -> None:
        """Track a jump instruction in the trace.

        Note: This method is referenced by name in the instrumentation
        for checked coverage. To avoid circular imports, the name is simply written
        as string, so if this method is renamed, please adjust the string in the
        instrumentation. Otherwise, the checked coverage instrumentation breaks!

        Args:
            module: File name of the module containing the instruction
            code_object_id: code object containing the instruction
            node_id: the node of the code object containing the instruction
            opcode: the opcode of the instruction
            lineno: the line number of the instruction
            offset: the offset of the instruction
            target_id: the offset of the target of the jump
        """
        self._trace.add_jump_instruction(
            module, code_object_id, node_id, opcode, lineno, offset, target_id
        )

    def track_call(  # pylint: disable=too-many-arguments
        self,
        module: str,
        code_object_id: int,
        node_id: int,
        opcode: int,
        lineno: int,
        offset: int,
        arg: int,
    ) -> None:
        """Track a method call instruction in the trace.

        Note: This method is referenced by name in the instrumentation
        for checked coverage. To avoid circular imports, the name is simply written
        as string, so if this method is renamed, please adjust the string in the
        instrumentation. Otherwise, the checked coverage instrumentation breaks!

        Args:
            module: File name of the module containing the instruction
            code_object_id: code object containing the instruction
            node_id: the node of the code object containing the instruction
            opcode: the opcode of the instruction
            lineno: the line number of the instruction
            offset: the offset of the instruction
            arg: the argument used in the method call
        """
        self._trace.add_call_instruction(
            module, code_object_id, node_id, opcode, lineno, offset, arg
        )

    def track_return(  # pylint: disable=too-many-arguments
        self,
        module: str,
        code_object_id: int,
        node_id: int,
        opcode: int,
        lineno: int,
        offset: int,
    ) -> None:
        """Track a return instruction in the trace.

        Note: This method is referenced by name in the instrumentation
        for checked coverage. To avoid circular imports, the name is simply written
        as string, so if this method is renamed, please adjust the string in the
        instrumentation. Otherwise, the checked coverage instrumentation breaks!

        Args:
            module: File name of the module containing the instruction
            code_object_id: code object containing the instruction
            node_id: the node of the code object containing the instruction
            opcode: the opcode of the instruction
            lineno: the line number of the instruction
            offset: the offset of the instruction
        """
        self._trace.add_return_instruction(
            module, code_object_id, node_id, opcode, lineno, offset
        )

    def register_exception_assertion(self) -> None:
        """Track the position of an exception assertion in the trace.

        Normally, to track an assertion, we trace the POP_JUMP_IF_TRUE instruction
        contained by each assertion. The pytest exception assertion does not use
        an assertion containing this instruction.
        Therefore, we trace the instruction that was last executed before
        the exception.
        """
        trace = self.get_trace()
        error_call_position = len(trace.executed_instructions) - 1
        error_causing_instr = trace.executed_instructions[error_call_position]
        code_object_id = error_causing_instr.code_object_id
        node_id = error_causing_instr.node_id
        trace.existing_assertions.append(
            TracedAssertion(code_object_id, node_id, error_call_position)
        )

    def register_assertion_position(self, code_object_id: int, node_id: int) -> None:
        """Track the position of an assertion in the trace.

        Args:
            code_object_id: code object containing the assertion to register
            node_id: the id of the node containing the assertion to register
        """
        exec_instr = self.get_trace().executed_instructions
        pop_jump_if_true_position = len(exec_instr) - 1
        for instr in reversed(exec_instr):
            if instr.opcode == op.POP_JUMP_IF_TRUE:
                break
            pop_jump_if_true_position -= 1
        assert (
            pop_jump_if_true_position != -1
        ), "Node in code object did not contain a POP_JUMP_IF_TRUE instruction"
        new_assertion = TracedAssertion(
            code_object_id,
            node_id,
            pop_jump_if_true_position,
        )
        self._trace.existing_assertions.append(new_assertion)

    @staticmethod
    def attribute_lookup(object_type, attribute: str) -> int:
        """Check the dictionary of classes making up the MRO (_PyType_Lookup)
        The attribute must be a data descriptor to be prioritized here

        Args:
            object_type: The type object to check
            attribute: the attribute to check for in the class

        Returns:
            The id of the object type or the class if it has the attribute, -1 otherwise
        """

        for cls in type(object_type).__mro__:
            if attribute in cls.__dict__:
                # Class in the MRO hierarchy has attribute
                if inspect.isdatadescriptor(cls.__dict__.get(attribute)):
                    # Class has attribute and attribute is a data descriptor
                    return id(cls)

        # This would lead to an infinite recursion and thus a crash of the program
        if attribute in ("__getattr__", "__getitem__"):
            return -1
        # Check if the dictionary of the object on which lookup is performed
        if hasattr(object_type, "__dict__") and object_type.__dict__:
            if attribute in object_type.__dict__:
                return id(object_type)
        if hasattr(object_type, "__slots__") and object_type.__slots__:
            if attribute in object_type.__slots__:
                return id(object_type)

        # Check if attribute in MRO hierarchy (no need for data descriptor)
        for cls in type(object_type).__mro__:
            if attribute in cls.__dict__:
                return id(cls)

        return -1

    def __repr__(self) -> str:
        return "ExecutionTracer"

    def lineids_to_linenos(self, line_ids: OrderedSet[int]) -> OrderedSet[int]:
        """Convenience method to translate line ids to line numbers.

        Args:
            line_ids: The ids that should be translated.

        Returns:
            The line numbers.
        """
        return OrderedSet(
            [
                self._known_data.existing_lines[line_id].line_number
                for line_id in line_ids
            ]
        )


@dataclass
class TracedAssertion:
    """Data class for assertions of a testcase traced during execution for slicing"""

    code_object_id: int
    node_id: int
    trace_position: int


@dataclass(frozen=True)
class ExecutedInstruction:
    """Represents an executed bytecode instruction with additional information."""

    file: str
    code_object_id: int
    node_id: int
    opcode: int
    argument: int | str | None
    lineno: int
    offset: int

    @property
    def name(self) -> str:
        """Returns the name of the executed instruction.

        Returns:
            The name of the executed instruction.
        """
        return opname[self.opcode]

    @staticmethod
    def is_jump() -> bool:
        """Returns whether the executed instruction is a jump condition.

        Returns:
            True, if the instruction is a jump condition, False otherwise.
        """
        return False

    def __str__(self) -> str:
        return (
            f"{'(-)':<7} {self.file:<40} {opname[self.opcode]:<72} "
            f"{self.code_object_id:02d} @ line: {self.lineno:d}-{self.offset:d}"
        )


@dataclass(frozen=True)
class ExecutedMemoryInstruction(ExecutedInstruction):
    """Represents an executed instructions which read from or wrote to memory."""

    arg_address: int
    is_mutable_type: bool
    object_creation: bool

    def __str__(self) -> str:
        if not self.arg_address:
            arg_address = -1
        else:
            arg_address = self.arg_address
        return (
            f"{'(mem)':<7} {self.file:<40} {opname[self.opcode]:<20} "
            f"{self.argument:<25} {hex(arg_address):<25} {self.code_object_id:02d}"
            f"@ line: {self.lineno:d}-{self.offset:d}"
        )


@dataclass(frozen=True)
class ExecutedAttributeInstruction(ExecutedInstruction):
    """
    Represents an executed instructions which accessed an attribute.

    We prepend each accessed attribute with the address of the object the attribute
    is taken from. This allows to build correct def-use pairs during backward traversal.
    """

    src_address: int
    arg_address: int
    is_mutable_type: bool

    @property
    def combined_attr(self):
        """Format the source address and the argument
        for an ExecutedAttributeInstruction.

        Returns:
            A string representation of the attribute in memory
        """
        return f"{hex(self.src_address)}_{self.argument}"

    def __str__(self) -> str:
        return (
            f"{'(attr)':<7} {self.file:<40} {opname[self.opcode]:<20} "
            f"{self.combined_attr:<51} {self.code_object_id:02d} "
            f"@ line: {self.lineno:d}-{self.offset:d}"
        )


@dataclass(frozen=True)
class ExecutedControlInstruction(ExecutedInstruction):
    """Represents an executed control flow instruction."""

    @staticmethod
    def is_jump() -> bool:
        """Returns whether the executed instruction is a jump condition.

        Returns:
            True, if the instruction is a jump condition, False otherwise.
        """
        return True

    def __str__(self) -> str:
        return (
            f"{'(crtl)':<7} {self.file:<40} {opname[self.opcode]:<20} "
            f"{self.argument:<51} {self.code_object_id:02d} "
            f"@ line: {self.lineno:d}-{self.offset:d}"
        )


@dataclass(frozen=True)
class ExecutedCallInstruction(ExecutedInstruction):
    """Represents an executed call instruction."""

    def __str__(self) -> str:
        return (
            f"{'(func)':<7} {self.file:<40} {opname[self.opcode]:<72} "
            f"{self.code_object_id:02d} @ line: {self.lineno:d}-{self.offset:d}"
        )


@dataclass(frozen=True)
class ExecutedReturnInstruction(ExecutedInstruction):
    """Represents an executed return instruction."""

    def __str__(self) -> str:
        return (
            f"{'(ret)':<7} {self.file:<40} {opname[self.opcode]:<72} "
            f"{self.code_object_id:02d} @ line: {self.lineno:d}-{self.offset:d}"
        )


def _eq(val1, val2) -> float:
    """Distance computation for '=='

    Args:
        val1: the first value
        val2: the second value

    Returns:
        the distance
    """
    if val1 == val2:
        return 0.0
    if is_numeric(val1) and is_numeric(val2):
        return abs(val1 - val2)
    if is_string(val1) and is_string(val2):
        return levenshtein_distance(val1, val2)
    if is_bytes(val1) and is_bytes(val2):
        return levenshtein_distance(
            val1.decode("iso-8859-1"), val2.decode("iso-8859-1")
        )
    return inf


def _neq(val1, val2) -> float:
    """Distance computation for '!='

    Args:
        val1: the first value
        val2: the second value

    Returns:
        the distance
    """
    if val1 != val2:
        return 0.0
    return 1.0


def _lt(val1, val2) -> float:
    """Distance computation for '<'

    Args:
        val1: the first value
        val2: the second value

    Returns:
        the distance
    """
    if val1 < val2:
        return 0.0
    if is_numeric(val1) and is_numeric(val2):
        return (val1 - val2) + 1.0
    return inf


def _le(val1, val2) -> float:
    """Distance computation for '<='

    Args:
        val1: the first value
        val2: the second value

    Returns:
        the distance
    """
    if val1 <= val2:
        return 0.0
    if is_numeric(val1) and is_numeric(val2):
        return (val1 - val2) + 1.0
    return inf


def _in(val1, val2) -> float:
    """Distance computation for 'in'

    Args:
        val1: the first value
        val2: the second value

    Returns:
        the distance
    """
    if val1 in val2:
        return 0.0
    # TODO(fk) maybe limit this to certain collections?
    #  Check only if collection size is within some range,
    #  otherwise the check might take very long.

    # Use smallest distance to any element.
    return min([_eq(val1, v) for v in val2] + [inf])


def _nin(val1, val2) -> float:
    """Distance computation for 'not in'

    Args:
        val1: the first value
        val2: the second value

    Returns:
        the distance
    """
    if val1 not in val2:
        return 0.0
    return 1.0


def _is(val1, val2) -> float:
    """Distance computation for 'is'

    Args:
        val1: the first value
        val2: the second value

    Returns:
        the distance
    """
    if val1 is val2:
        return 0.0
    return 1.0


def _isn(val1, val2) -> float:
    """Distance computation for 'is not'

    Args:
        val1: the first value
        val2: the second value

    Returns:
        the distance
    """
    if val1 is not val2:
        return 0.0
    return 1.0


class ModuleProvider:
    """Class for providing modules."""

    def __init__(self):
        self._mutated_module_aliases: dict[str, ModuleType] = {}

    def get_module(self, module_name: str) -> ModuleType:
        """
        Provides a module either from sys.modules or if a mutated version for the given
        module name exists than the mutated version of the module will be returned.

        Args:
            module_name: string for the module alias, which should be loaded

        Returns:
            the module which should be loaded.
        """
        if (
            mutated_module := self._mutated_module_aliases.get(module_name, None)
        ) is not None:
            return mutated_module
        return sys.modules[module_name]

    def add_mutated_version(self, module_name: str, mutated_module: ModuleType) -> None:
        """
        Adds a mutated version of a module to the collection of mutated alias of
        normal modules.

        Args:
            module_name: for the module name of the module, which should be mutated.
            mutated_module: the custom module, which should be used.
        """
        self._mutated_module_aliases[module_name] = mutated_module

    def clear_mutated_modules(self):
        """Clear the existing aliases."""
        self._mutated_module_aliases.clear()

    @staticmethod
    def reload_module(module_name: str) -> None:
        """
        Reloads the given module.

        Args:
            module_name: the module to reload.
        """
        reload(sys.modules[module_name])


class TestCaseExecutor:
    """An executor that executes the generated test cases."""

    _logger = logging.getLogger(__name__)

    def __init__(
        self, tracer: ExecutionTracer, module_provider: ModuleProvider | None = None
    ) -> None:
        """Create new test case executor.

        Args:
            tracer: the execution tracer
            module_provider: The used module provider
        """
        self._module_provider = (
            module_provider if module_provider is not None else ModuleProvider()
        )
        self._tracer = tracer
        self._observers: list[ExecutionObserver] = []
        checked_adapter = CheckedCoverageInstrumentation(self._tracer)
        self._checked_transformer = InstrumentationTransformer(
            self._tracer, [checked_adapter]
        )

    @property
    def module_provider(self) -> ModuleProvider:
        """The module provider used by this executor.

        Returns:
            The used module provider
        """
        return self._module_provider

    def add_observer(self, observer: ExecutionObserver) -> None:
        """Add an execution observer.

        Args:
            observer: the observer to be added.
        """
        self._observers.append(observer)

    def clear_observers(self) -> None:
        """Remove all existing observers."""
        self._observers.clear()

    @property
    def tracer(self) -> ExecutionTracer:
        """Provide access to the execution tracer.

        Returns:
            The execution tracer
        """
        return self._tracer

    def execute(
        self,
        test_case: tc.TestCase,
        instrument_test: bool = False,
    ) -> ExecutionResult:
        """Executes all statements of the given test case.

        Args:
            test_case: the test case that should be executed.
            instrument_test: if the test case itself needs to be
                instrumented before execution

        Raises:
            RuntimeError: If something goes wrong inside Pynguin during execution.

        Returns:
            Result of the execution
        """
        # pylint:disable=unspecified-encoding
        with open(os.devnull, mode="w") as null_file:
            with contextlib.redirect_stdout(null_file):
                self._before_test_case_execution(test_case)
                return_queue: Queue = Queue()
                thread = threading.Thread(
                    target=self._execute_test_case,
<<<<<<< HEAD
                    args=(test_case, return_queue, instrument_test),
=======
                    args=(test_case, return_queue),
                    daemon=True,
>>>>>>> 885b1aaf
                )
                thread.start()
                thread.join(timeout=len(test_case.statements))
                if thread.is_alive():
                    result = ExecutionResult(timeout=True)
                    self._logger.warning("Experienced timeout from test-case execution")
                else:
                    try:
                        result = return_queue.get(block=False)
                    except Empty as ex:
                        self._logger.error("Finished thread did not return a result.")
                        raise RuntimeError("Bug in Pynguin!") from ex
                self._after_test_case_execution(test_case, result)
        return result

    def _before_test_case_execution(self, test_case: tc.TestCase) -> None:
        self._tracer.clear_trace()
        for observer in self._observers:
            observer.before_test_case_execution(test_case)

    def _execute_test_case(
        self, test_case: tc.TestCase, result_queue: Queue, instrument_test: bool
    ) -> None:
        result = ExecutionResult()
        exec_ctx = ExecutionContext(self._module_provider)
        self.tracer.current_thread_identifier = threading.current_thread().ident
        for idx, statement in enumerate(test_case.statements):
            self._before_statement_execution(statement, exec_ctx)
            exception = self._execute_statement(statement, exec_ctx, instrument_test)
            self._after_statement_execution(statement, exec_ctx, exception)
            if exception is not None:
                result.report_new_thrown_exception(idx, exception)
                break
        result_queue.put(result)

    def _after_test_case_execution(
        self, test_case: tc.TestCase, result: ExecutionResult
    ) -> None:
        """Collect the execution trace after each executed test case.

        Args:
            test_case: The executed test case
            result: The execution result
        """
        result.execution_trace = self._tracer.get_trace()
        for observer in self._observers:
            observer.after_test_case_execution(test_case, result)

    def _before_statement_execution(
        self,
        statement: stmt.Statement,
        exec_ctx: ExecutionContext,
    ) -> None:
        # Check if the current thread is still the one that should be executing
        # Otherwise raise an exception to kill it.
        if self.tracer.current_thread_identifier != threading.current_thread().ident:
            # Kill this thread
            raise RuntimeError()

        # We need to disable the tracer, because an observer might interact with an
        # object of the SUT via the ExecutionContext and trigger code execution, which
        # is not caused by the test case and should therefore not be in the trace.
        self._tracer.disable()
        try:
            for observer in self._observers:
                observer.before_statement_execution(statement, exec_ctx)
        finally:
            self._tracer.enable()

    def _execute_statement(
        self,
        statement: stmt.Statement,
        exec_ctx: ExecutionContext,
        instrument_test: bool,
    ) -> Exception | None:
        ast_stmt, ast_node = exec_ctx.executable_statement_node(statement)
        if self._logger.isEnabledFor(logging.DEBUG):
            self._logger.debug("Executing %s", ast.unparse(ast_node))
        code = compile(ast_node, "<ast>", "exec")
        if instrument_test:
            code = self._checked_transformer.instrument_module(code)

        try:
            # pylint: disable=exec-used
            exec(code, exec_ctx.global_namespace, exec_ctx.local_namespace)  # nosec
        except Exception as err:  # pylint: disable=broad-except
            failed_stmt = ast.unparse(ast_node)
            TestCaseExecutor._logger.debug(
                "Failed to execute statement:\n%s%s", failed_stmt, err.args
            )

            if instrument_test and any(
                isinstance(assertion, ass.ExceptionAssertion)
                for assertion in statement.assertions
            ):  # assumes only one exception assertion per statement
                self.tracer.register_exception_assertion()
            return err

        if instrument_test and statement.assertions:
            self._execute_assertions(ast_stmt, exec_ctx, statement)

        return None

    def _after_statement_execution(
        self,
        statement: stmt.Statement,
        exec_ctx: ExecutionContext,
        exception: Exception | None,
    ):
        # See comments in _before_statement_execution
        if self.tracer.current_thread_identifier != threading.current_thread().ident:
            # Kill this thread
            raise RuntimeError()

        self._tracer.disable()
        try:
            for observer in self._observers:
                observer.after_statement_execution(statement, exec_ctx, exception)
        finally:
            self._tracer.enable()

    def _get_assertion_node_and_code_object_ids(self) -> tuple[int, int]:
        existing_code_objects = self._tracer.get_known_data().existing_code_objects
        code_object_id = len(existing_code_objects) - 1
        code_object = existing_code_objects[code_object_id]
        assert_node = None
        for node in code_object.cfg.nodes:
            if node.is_artificial:
                continue
            bb_node: BasicBlock = node.basic_block
            if (
                not isinstance(bb_node[-1], ArtificialInstr)
                and bb_node[-1].opcode == op.POP_JUMP_IF_TRUE
            ):
                assert_node = node
        assert assert_node
        return code_object_id, assert_node.index

    def _execute_assertions(
        self, ast_stmt: ast.stmt, exec_ctx: ExecutionContext, statement: stmt.Statement
    ):
        exec_ctx.global_namespace["pytest"] = pytest  # import pytest for assertions

        for assertion in statement.assertions:
            assertion_node = exec_ctx.executable_assertion_node(assertion, ast_stmt)

            if self._logger.isEnabledFor(logging.DEBUG):
                self._logger.debug("Executing %s", ast.unparse(assertion_node))

            code = compile(assertion_node, "<ast>", "exec")
            code = self._checked_transformer.instrument_module(code)

            try:
                # pylint: disable=exec-used
                exec(code, exec_ctx.global_namespace, exec_ctx.local_namespace)  # nosec
            except Exception as err:  # pylint: disable=broad-except
                # TODO(SiL) why do the assertions of 3 integrations dont throw an error,
                #  but the new integration test does? namespace or parsing of assertions wrong?
                failed_stmt = ast.unparse(assertion_node)
                TestCaseExecutor._logger.debug(
                    "Failed to execute statement:\n%s%s", failed_stmt, err.args
                )
            code_object_id, node_id = self._get_assertion_node_and_code_object_ids()
            self._tracer.register_assertion_position(code_object_id, node_id)<|MERGE_RESOLUTION|>--- conflicted
+++ resolved
@@ -1825,12 +1825,8 @@
                 return_queue: Queue = Queue()
                 thread = threading.Thread(
                     target=self._execute_test_case,
-<<<<<<< HEAD
                     args=(test_case, return_queue, instrument_test),
-=======
-                    args=(test_case, return_queue),
                     daemon=True,
->>>>>>> 885b1aaf
                 )
                 thread.start()
                 thread.join(timeout=len(test_case.statements))
