--- conflicted
+++ resolved
@@ -48,54 +48,33 @@
 
 # pylint:disable=too-few-public-methods
 class UnusedStatementsTestCaseVisitor(tcv.TestCaseVisitor):
-<<<<<<< HEAD
-    """Removes unused primitive and collections statements."""
-=======
     """Removes unused primitive and collection statements."""
->>>>>>> aa0858ea
 
     _logger = logging.getLogger(__name__)
 
     def visit_default_test_case(self, test_case) -> None:
-<<<<<<< HEAD
-        primitive_remover = UnusedPrimitiveStatementVisitor()
-=======
         primitive_remover = UnusedPrimitiveOrCollectionStatementVisitor()
->>>>>>> aa0858ea
         size_before = test_case.size()
         # Iterate over copy, to be able to modify original.
         for stmt in reversed(list(test_case.statements)):
             stmt.accept(primitive_remover)
         self._logger.debug(
-<<<<<<< HEAD
-            "Removed %s unused primitives from test case",
-=======
             "Removed %s unused primitives/collections from test case",
->>>>>>> aa0858ea
             size_before - test_case.size(),
         )
 
 
-<<<<<<< HEAD
-class UnusedPrimitiveStatementVisitor(sv.StatementVisitor):
-    """Visits all statements and removes the unused ones.
-=======
 class UnusedPrimitiveOrCollectionStatementVisitor(sv.StatementVisitor):
     """Visits all statements and removes the unused primitives and collections.
->>>>>>> aa0858ea
     Has to visit the statements in reverse order."""
 
     def __init__(self):
         self._used_references = set()
 
     def _handle_collection_or_primitive(self, stmt) -> None:
-<<<<<<< HEAD
-        if stmt.ret_val not in self._used_references:
-=======
         if stmt.ret_val in self._used_references:
             self._handle_remaining(stmt)
         else:
->>>>>>> aa0858ea
             stmt.test_case.remove_statement(stmt)
 
     def _handle_remaining(self, stmt) -> None:
