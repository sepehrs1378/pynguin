#  This file is part of Pynguin.
#
#  SPDX-FileCopyrightText: 2019–2021 Pynguin Contributors
#
#  SPDX-License-Identifier: LGPL-3.0-or-later
#
"""Provides a factories for generating different kind of test cases."""

from abc import abstractmethod

import pynguin.configuration as config
import pynguin.testcase.defaulttestcase as dtc
import pynguin.testcase.testcase as tc
import pynguin.testcase.testfactory as tf
from pynguin.analyses.seeding.initialpopulationseeding import InitialPopulationSeeding
from pynguin.utils import randomness


# pylint:disable=too-few-public-methods
class TestCaseFactory:
    """Abstract class for test case factories."""

    def __init__(self, test_factory: tf.TestFactory):
        """Instantiates the factory.

        Args:
            test_factory: The used test factory
        """
        self._test_factory = test_factory

    @abstractmethod
    def get_test_case(self) -> tc.TestCase:
        """Retrieve a test case.

        Returns:
            A test case  # noqa: DAR202
        """


class RandomLengthTestCaseFactory(TestCaseFactory):
    """Create random test cases with random length."""

    def get_test_case(self) -> tc.TestCase:
<<<<<<< HEAD
        if (
            config.INSTANCE.initial_population_seeding
            and InitialPopulationSeeding().has_tests
            and randomness.next_float() <= 0.90
        ):
            test_case = InitialPopulationSeeding().random_testcase
        else:
            test_case = dtc.DefaultTestCase()
            attempts = 0
            size = randomness.next_int(1, config.INSTANCE.chromosome_length + 1)

            while test_case.size() < size and attempts < config.INSTANCE.max_attempts:
                self._test_factory.insert_random_statement(test_case, test_case.size())
                attempts += 1
=======
        test_case = dtc.DefaultTestCase()
        attempts = 0
        size = randomness.next_int(1, config.configuration.chromosome_length + 1)

        while test_case.size() < size and attempts < config.configuration.max_attempts:
            self._test_factory.insert_random_statement(test_case, test_case.size())
            attempts += 1
>>>>>>> 361eca56
        return test_case<|MERGE_RESOLUTION|>--- conflicted
+++ resolved
@@ -41,7 +41,6 @@
     """Create random test cases with random length."""
 
     def get_test_case(self) -> tc.TestCase:
-<<<<<<< HEAD
         if (
             config.INSTANCE.initial_population_seeding
             and InitialPopulationSeeding().has_tests
@@ -51,18 +50,9 @@
         else:
             test_case = dtc.DefaultTestCase()
             attempts = 0
-            size = randomness.next_int(1, config.INSTANCE.chromosome_length + 1)
-
-            while test_case.size() < size and attempts < config.INSTANCE.max_attempts:
-                self._test_factory.insert_random_statement(test_case, test_case.size())
-                attempts += 1
-=======
-        test_case = dtc.DefaultTestCase()
-        attempts = 0
-        size = randomness.next_int(1, config.configuration.chromosome_length + 1)
+            size = randomness.next_int(1, config.configuration.chromosome_length + 1)
 
         while test_case.size() < size and attempts < config.configuration.max_attempts:
             self._test_factory.insert_random_statement(test_case, test_case.size())
             attempts += 1
->>>>>>> 361eca56
         return test_case