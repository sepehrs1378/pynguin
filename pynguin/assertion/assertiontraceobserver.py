#  This file is part of Pynguin.
#
#  SPDX-FileCopyrightText: 2019–2022 Pynguin Contributors
#
#  SPDX-License-Identifier: LGPL-3.0-or-later
#
"""Provides an abstract observer that can be used to generate assertions."""
import ast
import copy
import logging
import threading
from types import ModuleType
from typing import Sized, cast

from _pytest.outcomes import Failed
from ordered_set import OrderedSet

import pynguin.assertion.assertion as ass
import pynguin.assertion.assertion_to_ast as ata
import pynguin.assertion.assertion_trace as at
import pynguin.testcase.execution as ex
import pynguin.testcase.statement as st
import pynguin.testcase.testcase as tc
import pynguin.testcase.variablereference as vr
import pynguin.utils.generic.genericaccessibleobject as gao
from pynguin.utils.type_utils import (
    is_assertable,
    is_collection_type,
    is_ignorable_type,
    is_primitive_type,
)

_LOGGER = logging.getLogger(__name__)


class AssertionTraceObserver(ex.ExecutionObserver):
    """Observer that creates assertions.
    Observes the execution of a test case and generates assertions from it."""

    class AssertionLocalState(threading.local):  # pylint:disable=too-few-public-methods
        """Stores thread-local assertion data."""

        def __init__(self):
            super().__init__()
            self.trace: at.AssertionTrace = at.AssertionTrace()
            self.watch_list: list[vr.VariableReference] = []

    def __init__(self) -> None:
        self._assertion_local_state = AssertionTraceObserver.AssertionLocalState()

    def get_trace(self) -> at.AssertionTrace:
        """Get a copy of the gathered trace.

        Returns:
            A copy of the gathered trace.

        """
        return self._assertion_local_state.trace.clone()

    def before_test_case_execution(self, test_case: tc.TestCase):
        pass

    def before_statement_execution(
        self, statement: st.Statement, node: ast.stmt, exec_ctx: ex.ExecutionContext
    ) -> ast.stmt:
        # Nothing to do before statement.
        return node

    def after_statement_execution(
        self,
        statement: st.Statement,
        executor: ex.TestCaseExecutor,
        exec_ctx: ex.ExecutionContext,
        exception: BaseException | None,
    ) -> None:
        if exception is not None:
            self._assertion_local_state.trace.add_entry(
                statement.get_position(),
                ass.ExceptionAssertion(
                    module=type(exception).__module__,
                    exception_type_name=type(exception).__name__,
                ),
            )
            return
        if statement.affects_assertions:
            stmt = cast(st.VariableCreatingStatement, statement)
            self._handle(stmt, exec_ctx)

    def after_test_case_execution_inside_thread(
        self, test_case: tc.TestCase, result: ex.ExecutionResult
    ):
        result.assertion_trace = self.get_trace()

    def after_test_case_execution_outside_thread(
        self, test_case: tc.TestCase, result: ex.ExecutionResult
    ):
        pass

    # pylint:disable=too-many-branches
    def _handle(
        self, statement: st.VariableCreatingStatement, exec_ctx: ex.ExecutionContext
    ) -> None:
        """Actually handle the statement.

        Args:
            exec_ctx: the execution context.
            statement: the statement that is visited.
        """
        position = statement.get_position()

        trace = self._assertion_local_state.trace

        if not statement.ret_val.is_none_type():
            if is_primitive_type(type(exec_ctx.get_reference_value(statement.ret_val))):
                # Primitives won't change, so we only check them once.
                self._check_reference(exec_ctx, statement.ret_val, position, trace)
            elif (
                type(exec_ctx.get_reference_value(statement.ret_val)).__module__
                != "builtins"
            ):
                # Everything else is continually checked, unless it is from builltins.
                self._assertion_local_state.watch_list.append(statement.ret_val)

        for var in self._assertion_local_state.watch_list:
            self._check_reference(exec_ctx, var, position, trace)

        # Check all used modules.
        for module_name, alias in exec_ctx.module_aliases:
            if module_name == "builtins":
                # Don't assert stuff on builtins
                continue

            module = exec_ctx.global_namespace[alias]

            # Check all static fields.
            for field, value in vars(module).items():
                if self._should_ignore(field, value):
                    continue
                self._check_reference(
                    exec_ctx,
                    vr.StaticModuleFieldReference(
                        gao.GenericStaticModuleField(module_name, field, type(value))
                    ),
                    position,
                    trace,
                )

        # Check fields of classes whose constructors were used.
        for seen_type in [
            type(exec_ctx.get_reference_value(ref))
            for ref in self._assertion_local_state.watch_list
        ]:
            if (
                is_primitive_type(seen_type)
                or is_collection_type(seen_type)
                or is_ignorable_type(seen_type)
            ):
                continue

            if not hasattr(seen_type, "__dict__"):
                continue

            for field, value in vars(seen_type).items():
                if self._should_ignore(field, value):
                    continue
                self._check_reference(
                    exec_ctx,
                    vr.StaticFieldReference(
                        gao.GenericStaticField(seen_type, field, type(value))
                    ),
                    position,
                    trace,
                )

    def _check_reference(  # pylint: disable=too-many-arguments
        self,
        exec_ctx: ex.ExecutionContext,
        ref: vr.Reference,
        position: int,
        trace: at.AssertionTrace,
        depth: int = 0,
        max_depth: int = 1,
    ):
        """Check if we can generate an assertion for the given reference.
        For complex types, we do one recursion step, i.e., try to assert anything
        on the attributes of the given object.

        Args:
            exec_ctx: The execution context.
            ref: The reference that should be checked.
            position: The position of the test case after which the assertions are made.
            trace: The assertion trace where the observed assertions are stored.
            depth: The current recursion depth
            max_depth: The maximum recursion depth.
        """
        value = exec_ctx.get_reference_value(ref)
        if isinstance(value, float):
            trace.add_entry(position, ass.FloatAssertion(ref, value))
            return
        if is_assertable(value):
            trace.add_entry(position, ass.ObjectAssertion(ref, copy.deepcopy(value)))
<<<<<<< HEAD
        else:
            # No precise assertion possible, so assert on type.
            typ = type(value)
            if hasattr(typ, "__module__") and hasattr(typ, "__qualname__"):
                trace.add_entry(
                    position,
                    ass.TypeNameAssertion(ref, typ.__module__, typ.__qualname__),
                )
            if isinstance(value, Sized):
                trace.add_entry(
                    position, ass.CollectionLengthAssertion(ref, len(value))
                )
            if depth < max_depth and hasattr(value, "__dict__"):
                # Reference is a complex object.
                # Try to assert something on its fields.
                for field, field_value in vars(value).items():
                    if not self._should_ignore(field, field_value):
                        self._check_reference(
                            exec_ctx,
                            vr.FieldReference(
                                ref,
                                gao.GenericField(type(value), field, type(field_value)),
                            ),
                            position,
                            trace,
                            depth + 1,
                        )
=======
            return
        if isinstance(value, Sized):
            try:
                length = len(value)
                trace.add_entry(position, ass.CollectionLengthAssertion(ref, length))
                return
            except Exception:  # pylint: disable=broad-except
                # Could not get len, so continue down.
                pass
        if depth < max_depth and hasattr(value, "__dict__"):
            asserted_something = False
            # Reference is a complex object.
            # Try to assert something on its fields.
            for field, field_value in vars(value).items():
                if not self._should_ignore(field, field_value):
                    asserted_something = True
                    self._check_reference(
                        exec_ctx,
                        vr.FieldReference(
                            ref, gao.GenericField(type(value), field, type(field_value))
                        ),
                        position,
                        trace,
                        depth + 1,
                    )
            if not asserted_something:
                # If we can assert nothing else, we can at least assert that it
                # is not None
                trace.add_entry(position, ass.NotNoneAssertion(ref))
>>>>>>> c2cdc5f4

    @staticmethod
    def _should_ignore(field, attr_value):
        return (
            field.startswith("_")
            or field.endswith("__")
            or callable(attr_value)
            or isinstance(attr_value, ModuleType)
        )


class AssertionVerificationObserver(ex.ExecutionObserver):
    """This observer is used to check if assertions hold."""

    class AssertionExecutorLocalState(
        threading.local
    ):  # pylint:disable=too-few-public-methods
        """Local state for assertion executor."""

        def __init__(self):
            super().__init__()
            self.trace = at.AssertionVerificationTrace()

    def __init__(self):
        self.state = AssertionVerificationObserver.AssertionExecutorLocalState()

    def before_test_case_execution(self, test_case: tc.TestCase):
        pass

    def after_test_case_execution_inside_thread(
        self, test_case: tc.TestCase, result: ex.ExecutionResult
    ) -> None:
        result.assertion_verification_trace = self.state.trace

    def after_test_case_execution_outside_thread(
        self, test_case: tc.TestCase, result: ex.ExecutionResult
    ) -> None:
        pass

    def before_statement_execution(
        self, statement: st.Statement, node: ast.stmt, exec_ctx: ex.ExecutionContext
    ) -> ast.stmt:
        if self.__is_only_exception_assertion(statement.assertions):
            commons_modules: set[str] = set()
            visitor = ata.PyTestAssertionToAstVisitor(
                exec_ctx.variable_names, exec_ctx.module_aliases, commons_modules, node
            )
            statement.assertions[0].accept(visitor)

            for common in commons_modules:
                if common not in exec_ctx.global_namespace:
                    exec_ctx.add_new_module_alias(common, common)
            assert len(visitor.nodes) == 1
            return visitor.nodes[0]
        return node

    def after_statement_execution(
        self,
        statement: st.Statement,
        executor: ex.TestCaseExecutor,
        exec_ctx: ex.ExecutionContext,
        exception: BaseException | None,
    ) -> None:
        if self.__is_only_exception_assertion(statement.assertions):
            if exception is None:
                return
            # If we have an exception assertion, all we have to do is check the
            # exception.
            if isinstance(exception, Failed):
                # Failed indicates that the expected assertion was not raised
                self.state.trace.failed[statement.get_position()].append(0)
            else:
                self.state.trace.error[statement.get_position()].append(0)
        else:
            # Other assertions are executed after the statement.
            for idx, assertion in enumerate(statement.assertions):

                commons_modules: set[str] = set()
                visitor = ata.PyTestAssertionToAstVisitor(
                    exec_ctx.variable_names,
                    exec_ctx.module_aliases,
                    commons_modules,
                    ast.stmt(),  # Node is a dummy here
                )
                assertion.accept(visitor)

                for common in commons_modules:
                    if common not in exec_ctx.global_namespace:
                        exec_ctx.add_new_module_alias(common, common)

                for node in visitor.assertion_nodes:
                    exc = executor.execute_ast(
                        exec_ctx.wrap_node_in_module(node), exec_ctx
                    )
                    if exc is None:
                        continue

                    if isinstance(exc, AssertionError):
                        self.state.trace.failed[statement.get_position()].append(idx)
                    else:
                        self.state.trace.error[statement.get_position()].append(idx)

    @staticmethod
    def __is_only_exception_assertion(assertions: OrderedSet[ass.Assertion]) -> bool:
        return len(assertions) == 1 and isinstance(
            assertions[0], ass.ExceptionAssertion
        )<|MERGE_RESOLUTION|>--- conflicted
+++ resolved
@@ -13,10 +13,8 @@
 from typing import Sized, cast
 
 from _pytest.outcomes import Failed
-from ordered_set import OrderedSet
 
 import pynguin.assertion.assertion as ass
-import pynguin.assertion.assertion_to_ast as ata
 import pynguin.assertion.assertion_trace as at
 import pynguin.testcase.execution as ex
 import pynguin.testcase.statement as st
@@ -199,7 +197,6 @@
             return
         if is_assertable(value):
             trace.add_entry(position, ass.ObjectAssertion(ref, copy.deepcopy(value)))
-<<<<<<< HEAD
         else:
             # No precise assertion possible, so assert on type.
             typ = type(value)
@@ -209,9 +206,16 @@
                     ass.TypeNameAssertion(ref, typ.__module__, typ.__qualname__),
                 )
             if isinstance(value, Sized):
-                trace.add_entry(
-                    position, ass.CollectionLengthAssertion(ref, len(value))
-                )
+                if isinstance(value, Sized):
+                    try:
+                        length = len(value)
+                        trace.add_entry(
+                            position, ass.CollectionLengthAssertion(ref, length)
+                        )
+                        return
+                    except BaseException:  # pylint: disable=broad-except
+                        # Could not get len, so continue down.
+                        pass
             if depth < max_depth and hasattr(value, "__dict__"):
                 # Reference is a complex object.
                 # Try to assert something on its fields.
@@ -227,37 +231,6 @@
                             trace,
                             depth + 1,
                         )
-=======
-            return
-        if isinstance(value, Sized):
-            try:
-                length = len(value)
-                trace.add_entry(position, ass.CollectionLengthAssertion(ref, length))
-                return
-            except Exception:  # pylint: disable=broad-except
-                # Could not get len, so continue down.
-                pass
-        if depth < max_depth and hasattr(value, "__dict__"):
-            asserted_something = False
-            # Reference is a complex object.
-            # Try to assert something on its fields.
-            for field, field_value in vars(value).items():
-                if not self._should_ignore(field, field_value):
-                    asserted_something = True
-                    self._check_reference(
-                        exec_ctx,
-                        vr.FieldReference(
-                            ref, gao.GenericField(type(value), field, type(field_value))
-                        ),
-                        position,
-                        trace,
-                        depth + 1,
-                    )
-            if not asserted_something:
-                # If we can assert nothing else, we can at least assert that it
-                # is not None
-                trace.add_entry(position, ass.NotNoneAssertion(ref))
->>>>>>> c2cdc5f4
 
     @staticmethod
     def _should_ignore(field, attr_value):
@@ -300,18 +273,8 @@
     def before_statement_execution(
         self, statement: st.Statement, node: ast.stmt, exec_ctx: ex.ExecutionContext
     ) -> ast.stmt:
-        if self.__is_only_exception_assertion(statement.assertions):
-            commons_modules: set[str] = set()
-            visitor = ata.PyTestAssertionToAstVisitor(
-                exec_ctx.variable_names, exec_ctx.module_aliases, commons_modules, node
-            )
-            statement.assertions[0].accept(visitor)
-
-            for common in commons_modules:
-                if common not in exec_ctx.global_namespace:
-                    exec_ctx.add_new_module_alias(common, common)
-            assert len(visitor.nodes) == 1
-            return visitor.nodes[0]
+        if statement.has_only_exception_assertion():
+            return exec_ctx.node_for_assertion(statement.assertions[0], node)
         return node
 
     def after_statement_execution(
@@ -321,7 +284,7 @@
         exec_ctx: ex.ExecutionContext,
         exception: BaseException | None,
     ) -> None:
-        if self.__is_only_exception_assertion(statement.assertions):
+        if statement.has_only_exception_assertion():
             if exception is None:
                 return
             # If we have an exception assertion, all we have to do is check the
@@ -335,33 +298,16 @@
             # Other assertions are executed after the statement.
             for idx, assertion in enumerate(statement.assertions):
 
-                commons_modules: set[str] = set()
-                visitor = ata.PyTestAssertionToAstVisitor(
-                    exec_ctx.variable_names,
-                    exec_ctx.module_aliases,
-                    commons_modules,
-                    ast.stmt(),  # Node is a dummy here
+                exc = executor.execute_ast(
+                    exec_ctx.wrap_node_in_module(
+                        exec_ctx.node_for_assertion(assertion, ast.stmt())
+                    ),
+                    exec_ctx,
                 )
-                assertion.accept(visitor)
-
-                for common in commons_modules:
-                    if common not in exec_ctx.global_namespace:
-                        exec_ctx.add_new_module_alias(common, common)
-
-                for node in visitor.assertion_nodes:
-                    exc = executor.execute_ast(
-                        exec_ctx.wrap_node_in_module(node), exec_ctx
-                    )
-                    if exc is None:
-                        continue
-
-                    if isinstance(exc, AssertionError):
-                        self.state.trace.failed[statement.get_position()].append(idx)
-                    else:
-                        self.state.trace.error[statement.get_position()].append(idx)
-
-    @staticmethod
-    def __is_only_exception_assertion(assertions: OrderedSet[ass.Assertion]) -> bool:
-        return len(assertions) == 1 and isinstance(
-            assertions[0], ass.ExceptionAssertion
-        )+                if exc is None:
+                    continue
+
+                if isinstance(exc, AssertionError):
+                    self.state.trace.failed[statement.get_position()].append(idx)
+                else:
+                    self.state.trace.error[statement.get_position()].append(idx)