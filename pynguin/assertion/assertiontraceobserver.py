--- conflicted
+++ resolved
@@ -5,13 +5,9 @@
 #  SPDX-License-Identifier: LGPL-3.0-or-later
 #
 """Provides an abstract observer that can be used to generate assertions."""
-<<<<<<< HEAD
 import copy
 from types import ModuleType
 from typing import List, Optional, cast
-=======
-from __future__ import annotations
->>>>>>> 6c1bc405
 
 import pynguin.assertion.assertion as ass
 import pynguin.assertion.assertion_trace as at
