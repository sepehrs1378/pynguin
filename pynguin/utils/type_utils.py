--- conflicted
+++ resolved
@@ -5,12 +5,9 @@
 #  SPDX-License-Identifier: LGPL-3.0-or-later
 #
 """Provides utilities when working with types."""
-<<<<<<< HEAD
+from __future__ import annotations
+
 import enum
-=======
-from __future__ import annotations
-
->>>>>>> 9e5ebfd5
 import inspect
 import numbers
 import types
