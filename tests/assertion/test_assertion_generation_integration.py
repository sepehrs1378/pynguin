--- conflicted
+++ resolved
@@ -161,14 +161,8 @@
         ),
         (
             "tests.fixtures.mutation.exception",
-<<<<<<< HEAD
-            """def test_case_0():
-    float_0 = module_0.foo(int_0)""",
-            """none_type_0 = module_0.foo()""",
-=======
             "def test_case_0():\n    float_0 = module_0.foo()",
             "none_type_0 = module_0.foo()",
->>>>>>> 4d647b65
             [
                 "def foo() -> None:\n"
                 "    alist = [1, 2]\n"
